[tool.poetry]
name = "tap-hotglue"
version = "0.0.9"
description = "`tap-hotglue` is a Singer tap for Hotglue, built with the Meltano SDK for Singer Taps."
authors = ["Hotglue"]
keywords = [
    "ELT",
    "Hotglue",
]
license = "Apache 2.0"

[tool.poetry.dependencies]
python = "<3.11,>=3.7.1"
requests = "^2.25.1"
singer-sdk = "^0.5.0"
cached-property = "^1.5.2"
cloudscraper = "^1.2.71"
<<<<<<< HEAD
pyyaml = "6.0.2"
Jinja2 = "3.1.6"
=======
isodate = "0.7.2"
>>>>>>> ecac9f81

[tool.poetry.dev-dependencies]
pytest = "^6.2.5"
tox = "^3.24.4"
flake8 = "^3.9.2"
black = "^21.9b0"
pydocstyle = "^6.1.1"
mypy = "^0.910"
types-requests = "^2.26.1"
isort = "^5.10.1"

[tool.isort]
profile = "black"
multi_line_output = 3 # Vertical Hanging Indent
src_paths = "tap_hotglue"

[build-system]
requires = ["poetry-core>=1.0.8"]
build-backend = "poetry.core.masonry.api"

[tool.poetry.scripts]
# CLI declaration
tap-hotglue = 'tap_hotglue.tap:TapHotglue.cli'<|MERGE_RESOLUTION|>--- conflicted
+++ resolved
@@ -15,12 +15,9 @@
 singer-sdk = "^0.5.0"
 cached-property = "^1.5.2"
 cloudscraper = "^1.2.71"
-<<<<<<< HEAD
 pyyaml = "6.0.2"
 Jinja2 = "3.1.6"
-=======
 isodate = "0.7.2"
->>>>>>> ecac9f81
 
 [tool.poetry.dev-dependencies]
 pytest = "^6.2.5"
