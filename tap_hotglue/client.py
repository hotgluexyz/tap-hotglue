--- conflicted
+++ resolved
@@ -26,13 +26,10 @@
 import ast
 import copy
 import cloudscraper
-<<<<<<< HEAD
 from jinja2 import Template
 from tap_hotglue.airbyte_helpers import now_utc, format_datetime
-=======
 from tap_hotglue.utils import iso_duration_to_timedelta
 from datetime import timezone
->>>>>>> ecac9f81
 
 
 class HotglueStream(RESTStream):
@@ -633,8 +630,6 @@
             return True
         type_dict = self.schema.get("properties", {}).get(self.replication_key)
         return is_datetime_type(type_dict)
-<<<<<<< HEAD
-=======
 
     def get_records(self, context: Optional[dict]) -> Iterable[Dict[str, Any]]:
         if self.incremental_sync and self.incremental_sync.get("step"):
@@ -650,4 +645,3 @@
         
         else:
             yield from super().get_records(context)
->>>>>>> ecac9f81
